--- conflicted
+++ resolved
@@ -9,11 +9,8 @@
 
 urlpatterns = [
     path("admin/", admin.site.urls),
-<<<<<<< HEAD
     path("datawizard/", include("data_wizard.urls")),
-=======
-    path("data-wizard/", include("data_wizard.urls")),
->>>>>>> 11b0e6dd
+
     path("", include("pmksy.urls", namespace="pmksy")),
 ]
 
