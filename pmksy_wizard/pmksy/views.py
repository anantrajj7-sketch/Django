--- conflicted
+++ resolved
@@ -6,7 +6,7 @@
 
 from django.http import Http404
 from django.urls import reverse
-<<<<<<< HEAD
+
 from django.views import View
 
 from . import forms, importers, models
@@ -67,10 +67,7 @@
     }
 
     STEP_ORDER: Tuple[str, ...] = tuple(STEP_CONFIG.keys())
-=======
-from django.utils.functional import cached_property
-from django.views.generic import TemplateView
->>>>>>> be05b48f
+
 
 from data_wizard import importers
 from data_wizard.sources import FileSource
@@ -280,7 +277,7 @@
         )
         return context
 
-<<<<<<< HEAD
+
 wizard_view = SurveyWizardView.as_view()
 
 
@@ -476,7 +473,3 @@
 
 
 bulk_import_wizard_view = BulkImportWizardView.as_view()
-=======
-    def get_success_url(self):  # pragma: no cover - simple redirect helper
-        return reverse(self.success_url_name)
->>>>>>> be05b48f
