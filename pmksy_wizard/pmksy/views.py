
"""Views providing a django-data-wizard powered import interface."""
from __future__ import annotations

from typing import Any, Dict, List

from django.http import Http404
from django.urls import reverse

from django.views import View

from . import forms, importers, models


class SurveyWizardView(View):
    """Simple session-backed multi-step wizard."""

    template_name = "pmksy/wizard_form.html"
    success_template = "pmksy/wizard_done.html"

    STEP_CONFIG: Dict[str, Dict[str, Any]] = {
        "farmer": {
            "title": "Farmer profile",
            "description": "Capture household level demographics and contact details.",
            "form": forms.FarmerForm,
        },
        "land": {
            "title": "Land & assets",
            "description": "Describe land parcels and physical assets owned by the household.",
            "formsets": {
                "land_holdings": (forms.LandHoldingFormSet, "Land holdings"),
                "assets": (forms.AssetFormSet, "Assets"),
            },
        },
        "production": {
            "title": "Crop production",
            "description": "Capture crop history, input management and realised income.",
            "formsets": {
                "crop_history": (forms.CropHistoryFormSet, "Crop history"),
                "cost_cultivation": (forms.CostOfCultivationFormSet, "Cost of cultivation"),
                "water_management": (forms.WaterManagementFormSet, "Water management"),
                "pest_disease": (forms.PestDiseaseFormSet, "Pest & disease"),
                "nutrient_management": (forms.NutrientManagementFormSet, "Nutrient management"),
                "income_crops": (forms.IncomeFromCropsFormSet, "Income from crops"),
                "irrigated_rainfed": (forms.IrrigatedRainfedFormSet, "Irrigated vs rainfed"),
            },
        },
        "livelihoods": {
            "title": "Enterprises & livelihoods",
            "description": "Collect livelihood diversification and consumption details.",
            "formsets": {
                "enterprises": (forms.EnterpriseFormSet, "Allied enterprises"),
                "annual_income": (forms.AnnualIncomeFormSet, "Annual family income"),
                "consumption": (forms.ConsumptionPatternFormSet, "Consumption pattern"),
                "market_price": (forms.MarketPriceFormSet, "Market price"),
            },
        },
        "resilience": {
            "title": "Resilience & finance",
            "description": "Document migration, adaptation strategies and access to finance.",
            "form": forms.FinancialRecordForm,
            "formsets": {
                "migration": (forms.MigrationFormSet, "Migration"),
                "adaptation": (forms.AdaptationStrategyFormSet, "Adaptation strategies"),
            },
        },
    }

    STEP_ORDER: Tuple[str, ...] = tuple(STEP_CONFIG.keys())


from data_wizard import importers
from data_wizard.sources import FileSource
from data_wizard.views import ImportWizard

from . import serializers


WizardConfig = Dict[str, Any]


def _wizard(
    label: str,
    serializer: type,
    *,
    description: str,
    help_text: str | None = None,
    title: str | None = None,
) -> WizardConfig:
    """Helper to build wizard metadata entries."""

    return {
        "slug": label,
        "serializer": serializer,
        "title": title or label.replace("_", " ").title(),
        "description": description,
        "help_text": help_text,
    }


WIZARDS: List[WizardConfig] = [
    _wizard(
        "farmers",
        serializers.FarmerSerializer,
        description="Import core farmer demographics and household composition records.",
        help_text="Each row should uniquely identify a farmer via the farmer_id column.",
        title="Farmer Profiles",
    ),
    _wizard(
        "land_holdings",
        serializers.LandHoldingSerializer,
        description="Bulk upload land parcel details including irrigation sources and coordinates.",
        title="Land Holdings",
    ),
    _wizard(
        "assets",
        serializers.AssetSerializer,
        description="Capture agricultural and household assets owned by each farmer.",
        title="Assets",
    ),
    _wizard(
        "crop_history",
        serializers.CropHistorySerializer,
        description="Historical crop production statistics such as area, yield and usage distribution.",
        title="Crop History",
    ),
    _wizard(
        "cost_of_cultivation",
        serializers.CostOfCultivationSerializer,
        description="Cost line items for each crop including quantity and expenditure.",
        title="Cost of Cultivation",
    ),
    _wizard(
        "weed_records",
        serializers.WeedRecordSerializer,
        description="Information about weed management practices, labour and chemical usage.",
        title="Weed Management",
    ),
    _wizard(
        "water_management",
        serializers.WaterManagementSerializer,
        description="Water source utilisation patterns, irrigation counts and costs.",
        title="Water Management",
    ),
    _wizard(
        "pest_disease",
        serializers.PestDiseaseRecordSerializer,
        description="Pest and disease management measures applied across seasons.",
        title="Pest & Disease",
    ),
    _wizard(
        "nutrient_management",
        serializers.NutrientManagementSerializer,
        description="Fertiliser and nutrient application for each crop and season.",
        title="Nutrient Management",
    ),
    _wizard(
        "income_from_crops",
        serializers.IncomeFromCropsSerializer,
        description="Gross and by-product income statistics for cultivated crops.",
        title="Income from Crops",
    ),
    _wizard(
        "enterprises",
        serializers.EnterpriseSerializer,
        description="Allied enterprises operated by the household and their production outputs.",
        title="Enterprises",
    ),
    _wizard(
        "annual_family_income",
        serializers.AnnualFamilyIncomeSerializer,
        description="Annual income contributions from agriculture and non-farm sources.",
        title="Annual Family Income",
    ),
    _wizard(
        "migration_records",
        serializers.MigrationRecordSerializer,
        description="Household migration patterns, reasons and remittance flows.",
        title="Migration",
    ),
    _wizard(
        "adaptation_strategies",
        serializers.AdaptationStrategySerializer,
        description="Awareness and adoption of climate adaptation practices.",
        title="Adaptation Strategies",
    ),
    _wizard(
        "financial_records",
        serializers.FinancialRecordSerializer,
        description="Financial inclusion indicators, access to credit and institutional support.",
        title="Financial Inclusion",
    ),
    _wizard(
        "consumption_patterns",
        serializers.ConsumptionPatternSerializer,
        description="Monthly consumption and procurement of agricultural produce.",
        title="Consumption Patterns",
    ),
    _wizard(
        "market_prices",
        serializers.MarketPriceSerializer,
        description="Market price realisation for crops across seasons.",
        title="Market Prices",
    ),
    _wizard(
        "irrigated_rainfed",
        serializers.IrrigatedRainfedSerializer,
        description="Breakdown of irrigated versus rainfed areas and crop calendars.",
        title="Irrigated vs Rainfed",
    ),
]


class ImportLandingView(TemplateView):
    """Landing page that lists all available import wizards."""

    template_name = "pmksy/home.html"

    def get_context_data(self, **kwargs: Any) -> Dict[str, Any]:
        context = super().get_context_data(**kwargs)
        context["wizards"] = [
            {
                **wizard,
                "url": reverse("pmksy:import-run", kwargs={"wizard_slug": wizard["slug"]}),
            }
            for wizard in WIZARDS
        ]
        return context


class BasePMKSYImportWizard(ImportWizard):
    """Shared configuration for all PMKSY import workflows."""

    sources = (FileSource,)
    importer_classes = (
        importers.CSVImporter,
        importers.ExcelImporter,
        importers.JSONImporter,
    )


class PMKSYImportWizard(BasePMKSYImportWizard):
    """Single entry point that delegates to the requested serializer."""

    wizard_slug: str
    success_url_name = "pmksy:home"

    @cached_property
    def _wizard_map(self) -> Dict[str, WizardConfig]:
        return {item["slug"]: item for item in WIZARDS}

    def get_serializer_class(self):  # type: ignore[override]
        slug = self.kwargs.get("wizard_slug")
        try:
            return self._wizard_map[slug]["serializer"]
        except KeyError as exc:  # pragma: no cover - defensive guard
            raise Http404("Unknown import wizard") from exc

    def get_wizard_name(self) -> str:  # pragma: no cover - thin wrapper
        wizard_slug = self.kwargs.get("wizard_slug")
        wizard = self._wizard_map.get(wizard_slug)
        if wizard is None:
            raise Http404("Unknown import wizard")
        return wizard["title"]

    def get_context_data(self, **kwargs: Any) -> Dict[str, Any]:
        context = super().get_context_data(**kwargs)
        wizard_slug = self.kwargs.get("wizard_slug")
        wizard = self._wizard_map.get(wizard_slug)
        if wizard is None:
            raise Http404("Unknown import wizard")
        context.update(
            {
                "wizard": wizard,
                "wizard_slug": wizard_slug,
            }
        )
        return context


wizard_view = SurveyWizardView.as_view()


class BulkImportWizardView(View):
    """Two-step workflow to import CSV data in bulk."""

    template_upload = "pmksy/import_wizard_upload.html"
    template_preview = "pmksy/import_wizard_preview.html"
    session_key = "pmksy_bulk_import"

    def get(self, request: HttpRequest, step: str | None = None) -> HttpResponse:
        if step == "preview":
            return self.render_preview(request)
        return self.render_upload(request)

    def post(self, request: HttpRequest, step: str | None = None) -> HttpResponse:
        if step == "preview":
            if "cancel" in request.POST:
                self.clear_storage(request)
                messages.info(request, "Bulk import cancelled.")
                return redirect("pmksy:import")
            if "confirm" in request.POST:
                return self.perform_import(request)
            return self.render_preview(request)
        return self.handle_upload(request)

    # ------------------------------------------------------------------
    def render_upload(self, request: HttpRequest, form: django_forms.Form | None = None) -> HttpResponse:
        form = form or forms.ImportUploadForm(choices=importers.target_choices())
        context = {
            "form": form,
            "targets": importers.TARGET_LIST,
        }
        return render(request, self.template_upload, context)

    def handle_upload(self, request: HttpRequest) -> HttpResponse:
        form = forms.ImportUploadForm(request.POST or None, request.FILES or None, choices=importers.target_choices())
        if not form.is_valid():
            return self.render_upload(request, form)

        target_key = form.cleaned_data["target"]
        try:
            target = importers.get_target(target_key)
        except KeyError:
            form.add_error("target", "Unknown dataset selected.")
            return self.render_upload(request, form)

        uploaded_file = form.cleaned_data["data_file"]
        try:
            parsed = importers.parse_uploaded_file(uploaded_file)
        except ValueError as exc:
            form.add_error("data_file", str(exc))
            return self.render_upload(request, form)

        storage_payload = {
            "target": target.key,
            "columns": parsed.columns,
            "column_labels": parsed.original_headers,
            "rows": [{"line": row.line_number, "values": dict(row.values)} for row in parsed.rows],
        }
        self.set_storage(request, storage_payload)
        messages.info(request, "File parsed successfully. Review the preview before importing.")
        return redirect("pmksy:import-preview")

    def render_preview(self, request: HttpRequest) -> HttpResponse:
        storage = self.get_storage(request)
        if not storage:
            messages.info(request, "Upload a CSV file to begin a bulk import.")
            return redirect("pmksy:import")

        target = importers.get_target(storage["target"])
        context = self.build_preview_context(target, storage)
        return render(request, self.template_preview, context)

    def perform_import(self, request: HttpRequest) -> HttpResponse:
        storage = self.get_storage(request)
        if not storage:
            messages.info(request, "Upload a CSV file to begin a bulk import.")
            return redirect("pmksy:import")

        target = importers.get_target(storage["target"])
        context = self.build_preview_context(target, storage)
        if not context["can_import"]:
            messages.error(request, "Required columns are missing. Update the file and try again.")
            return render(request, self.template_preview, context)

        parsed_rows = [
            importers.ParsedRow(line_number=row["line"], values=row["values"])
            for row in storage["rows"]
        ]
        summary = importers.perform_import(target, parsed_rows)

        if summary.created and not summary.error_count:
            messages.success(request, f"Imported {summary.created} rows into {target.label}.")
        elif summary.created:
            messages.warning(
                request,
                f"Imported {summary.created} rows into {target.label} with {summary.error_count} errors.",
            )
        else:
            messages.error(request, "No rows were imported. See the error details below.")

        error_rows = [
            {
                "row_number": error.row_number,
                "message": error.message,
                "values": [
                    (
                        context["column_labels"].get(key, key),
                        "—" if value in (None, "") else str(value),
                    )
                    for key, value in error.values.items()
                ],
            }
            for error in summary.errors
        ]

        context.update(
            {
                "import_complete": True,
                "summary": summary,
                "error_rows": error_rows,
            }
        )
        self.clear_storage(request)
        return render(request, self.template_preview, context)

    # ------------------------------------------------------------------
    def build_preview_context(self, target: importers.ImportTarget, storage: Dict[str, object]) -> Dict[str, Any]:
        columns: List[str] = list(storage.get("columns", []))
        column_labels: Dict[str, str] = dict(storage.get("column_labels", {}))
        rows: List[Dict[str, Any]] = list(storage.get("rows", []))

        available_columns = set(columns)
        target_columns = set(target.field_map.keys())
        missing = sorted(target.required - available_columns)
        recognized = [col for col in columns if col in target_columns]
        unused = [col for col in columns if col not in target_columns]

        preview_rows = rows[:10]
        preview_headers = [
            {
                "key": col,
                "label": column_labels.get(col, col),
            }
            for col in columns
        ]
        preview_table = [
            [row["values"].get(col, "") for col in columns]
            for row in preview_rows
        ]

        context: Dict[str, Any] = {
            "target": target,
            "row_count": len(rows),
            "column_order": columns,
            "column_labels": column_labels,
            "preview_headers": preview_headers,
            "preview_table": preview_table,
            "recognized_columns": [
                {
                    "source": column_labels.get(col, col),
                    "normalised": col,
                    "model_field": target.field_map[col],
                    "model_label": target.humanised_column(col),
                }
                for col in recognized
            ],
            "unused_columns": [column_labels.get(col, col) for col in unused],
            "missing_columns": [target.humanised_column(col) for col in missing],
            "required_columns": [target.humanised_column(col) for col in target.required],
            "expected_columns": [
                {
                    "column": col,
                    "label": target.humanised_column(col),
                }
                for col in target.expected_columns
            ],
            "can_import": len(rows) > 0 and not missing,
            "error_rows": [],
        }
        return context

    def get_storage(self, request: HttpRequest) -> Dict[str, Any] | None:
        return request.session.get(self.session_key)

    def set_storage(self, request: HttpRequest, payload: Dict[str, Any]) -> None:
        request.session[self.session_key] = payload
        request.session.modified = True

    def clear_storage(self, request: HttpRequest) -> None:
        request.session.pop(self.session_key, None)


wizard_view = SurveyWizardView.as_view()


class BulkImportWizardView(View):
    """Two-step workflow to import CSV data in bulk."""

    template_upload = "pmksy/import_wizard_upload.html"
    template_preview = "pmksy/import_wizard_preview.html"
    session_key = "pmksy_bulk_import"

    def get(self, request: HttpRequest, step: str | None = None) -> HttpResponse:
        if step == "preview":
            return self.render_preview(request)
        return self.render_upload(request)

    def post(self, request: HttpRequest, step: str | None = None) -> HttpResponse:
        if step == "preview":
            if "cancel" in request.POST:
                self.clear_storage(request)
                messages.info(request, "Bulk import cancelled.")
                return redirect("pmksy:import")
            if "confirm" in request.POST:
                return self.perform_import(request)
            return self.render_preview(request)
        return self.handle_upload(request)

    # ------------------------------------------------------------------
    def render_upload(self, request: HttpRequest, form: django_forms.Form | None = None) -> HttpResponse:
        form = form or forms.ImportUploadForm(choices=importers.target_choices())
        context = {
            "form": form,
            "targets": importers.TARGET_LIST,
        }
        return render(request, self.template_upload, context)

    def handle_upload(self, request: HttpRequest) -> HttpResponse:
        form = forms.ImportUploadForm(request.POST or None, request.FILES or None, choices=importers.target_choices())
        if not form.is_valid():
            return self.render_upload(request, form)

        target_key = form.cleaned_data["target"]
        try:
            target = importers.get_target(target_key)
        except KeyError:
            form.add_error("target", "Unknown dataset selected.")
            return self.render_upload(request, form)

        uploaded_file = form.cleaned_data["data_file"]
        try:
            parsed = importers.parse_uploaded_file(uploaded_file)
        except ValueError as exc:
            form.add_error("data_file", str(exc))
            return self.render_upload(request, form)

        storage_payload = {
            "target": target.key,
            "columns": parsed.columns,
            "column_labels": parsed.original_headers,
            "rows": [{"line": row.line_number, "values": dict(row.values)} for row in parsed.rows],
        }
        self.set_storage(request, storage_payload)
        messages.info(request, "File parsed successfully. Review the preview before importing.")
        return redirect("pmksy:import-preview")

    def render_preview(self, request: HttpRequest) -> HttpResponse:
        storage = self.get_storage(request)
        if not storage:
            messages.info(request, "Upload a CSV file to begin a bulk import.")
            return redirect("pmksy:import")

        target = importers.get_target(storage["target"])
        context = self.build_preview_context(target, storage)
        return render(request, self.template_preview, context)

    def perform_import(self, request: HttpRequest) -> HttpResponse:
        storage = self.get_storage(request)
        if not storage:
            messages.info(request, "Upload a CSV file to begin a bulk import.")
            return redirect("pmksy:import")

        target = importers.get_target(storage["target"])
        context = self.build_preview_context(target, storage)
        if not context["can_import"]:
            messages.error(request, "Required columns are missing. Update the file and try again.")
            return render(request, self.template_preview, context)

        parsed_rows = [
            importers.ParsedRow(line_number=row["line"], values=row["values"])
            for row in storage["rows"]
        ]
        summary = importers.perform_import(target, parsed_rows)

        if summary.created and not summary.error_count:
            messages.success(request, f"Imported {summary.created} rows into {target.label}.")
        elif summary.created:
            messages.warning(
                request,
                f"Imported {summary.created} rows into {target.label} with {summary.error_count} errors.",
            )
        else:
            messages.error(request, "No rows were imported. See the error details below.")

        error_rows = [
            {
                "row_number": error.row_number,
                "message": error.message,
                "values": [
                    (
                        context["column_labels"].get(key, key),
                        "—" if value in (None, "") else str(value),
                    )
                    for key, value in error.values.items()
                ],
            }
            for error in summary.errors
        ]

        context.update(
            {
                "import_complete": True,
                "summary": summary,
                "error_rows": error_rows,
            }
        )
        self.clear_storage(request)
        return render(request, self.template_preview, context)

    # ------------------------------------------------------------------
    def build_preview_context(self, target: importers.Dataset, storage: Dict[str, object]) -> Dict[str, Any]:
        columns: List[str] = list(storage.get("columns", []))
        column_labels: Dict[str, str] = dict(storage.get("column_labels", {}))
        rows: List[Dict[str, Any]] = list(storage.get("rows", []))

        available_columns = set(columns)
        target_columns = set(target.field_map.keys())
        missing = sorted(target.required - available_columns)
        recognized = [col for col in columns if col in target_columns]
        unused = [col for col in columns if col not in target_columns]

        preview_rows = rows[:10]
        preview_headers = [
            {
                "key": col,
                "label": column_labels.get(col, col),
            }
            for col in columns
        ]
        preview_table = [
            [row["values"].get(col, "") for col in columns]
            for row in preview_rows
        ]

        context: Dict[str, Any] = {
            "target": target,
            "row_count": len(rows),
            "column_order": columns,
            "column_labels": column_labels,
            "preview_headers": preview_headers,
            "preview_table": preview_table,
            "recognized_columns": [
                {
                    "source": column_labels.get(col, col),
                    "normalised": col,
                    "model_field": target.field_map[col],
                    "model_label": target.humanised_column(col),
                }
                for col in recognized
            ],
            "unused_columns": [column_labels.get(col, col) for col in unused],
            "missing_columns": [target.humanised_column(col) for col in missing],
            "required_columns": [target.humanised_column(col) for col in target.required],
            "expected_columns": [
                {
                    "column": col,
                    "label": target.humanised_column(col),
                }
                for col in target.expected_columns
            ],
            "can_import": len(rows) > 0 and not missing,
            "error_rows": [],
        }
<<<<<<< HEAD
        counts: Dict[str, int] = {}
        for key, items in formset_payload.items():
            model_class = mapping.get(key)
            if model_class is None:
                continue
            created = 0
            for item in items:
                model_class.objects.create(farmer=farmer, **item)
                created += 1
            counts[key] = created
        return counts


wizard_view = SurveyWizardView.as_view()


class BulkImportWizardView(View):
    """Two-step workflow to import CSV data in bulk."""

    template_upload = "pmksy/import_wizard_upload.html"
    template_preview = "pmksy/import_wizard_preview.html"
    session_key = "pmksy_bulk_import"

    def get(self, request: HttpRequest, step: str | None = None) -> HttpResponse:
        if step == "preview":
            return self.render_preview(request)
        return self.render_upload(request)

    def post(self, request: HttpRequest, step: str | None = None) -> HttpResponse:
        if step == "preview":
            if "cancel" in request.POST:
                self.clear_storage(request)
                messages.info(request, "Bulk import cancelled.")
                return redirect("pmksy:import")
            if "confirm" in request.POST:
                return self.perform_import(request)
            return self.render_preview(request)
        return self.handle_upload(request)

    # ------------------------------------------------------------------
    def render_upload(self, request: HttpRequest, form: django_forms.Form | None = None) -> HttpResponse:
        form = form or forms.ImportUploadForm(choices=importers.target_choices())
        context = {
            "form": form,
            "targets": importers.TARGET_LIST,
        }
        return render(request, self.template_upload, context)

    def handle_upload(self, request: HttpRequest) -> HttpResponse:
        form = forms.ImportUploadForm(request.POST or None, request.FILES or None, choices=importers.target_choices())
        if not form.is_valid():
            return self.render_upload(request, form)

        target_key = form.cleaned_data["target"]
        try:
            target = importers.get_target(target_key)
        except KeyError:
            form.add_error("target", "Unknown dataset selected.")
            return self.render_upload(request, form)

        uploaded_file = form.cleaned_data["data_file"]
        try:
            parsed = importers.parse_uploaded_file(uploaded_file)
        except ValueError as exc:
            form.add_error("data_file", str(exc))
            return self.render_upload(request, form)

        storage_payload = {
            "target": target.key,
            "columns": parsed.columns,
            "column_labels": parsed.original_headers,
            "rows": [{"line": row.line_number, "values": dict(row.values)} for row in parsed.rows],
        }
        self.set_storage(request, storage_payload)
        messages.info(request, "File parsed successfully. Review the preview before importing.")
        return redirect("pmksy:import-preview")

    def render_preview(self, request: HttpRequest) -> HttpResponse:
        storage = self.get_storage(request)
        if not storage:
            messages.info(request, "Upload a CSV file to begin a bulk import.")
            return redirect("pmksy:import")

        target = importers.get_target(storage["target"])
        context = self.build_preview_context(target, storage)
        return render(request, self.template_preview, context)

    def perform_import(self, request: HttpRequest) -> HttpResponse:
        storage = self.get_storage(request)
        if not storage:
            messages.info(request, "Upload a CSV file to begin a bulk import.")
            return redirect("pmksy:import")

        target = importers.get_target(storage["target"])
        context = self.build_preview_context(target, storage)
        if not context["can_import"]:
            messages.error(request, "Required columns are missing. Update the file and try again.")
            return render(request, self.template_preview, context)

        parsed_rows = [
            importers.ParsedRow(line_number=row["line"], values=row["values"])
            for row in storage["rows"]
        ]
        summary = importers.perform_import(target, parsed_rows)

        if summary.created and not summary.error_count:
            messages.success(request, f"Imported {summary.created} rows into {target.label}.")
        elif summary.created:
            messages.warning(
                request,
                f"Imported {summary.created} rows into {target.label} with {summary.error_count} errors.",
            )
        else:
            messages.error(request, "No rows were imported. See the error details below.")

        error_rows = [
            {
                "row_number": error.row_number,
                "message": error.message,
                "values": [
                    (
                        context["column_labels"].get(key, key),
                        "—" if value in (None, "") else str(value),
                    )
                    for key, value in error.values.items()
                ],
            }
            for error in summary.errors
        ]

        context.update(
            {
                "import_complete": True,
                "summary": summary,
                "error_rows": error_rows,
            }
        )
        self.clear_storage(request)
        return render(request, self.template_preview, context)

    # ------------------------------------------------------------------
    def build_preview_context(self, target: importers.Dataset, storage: Dict[str, object]) -> Dict[str, Any]:
        columns: List[str] = list(storage.get("columns", []))
        column_labels: Dict[str, str] = dict(storage.get("column_labels", {}))
        rows: List[Dict[str, Any]] = list(storage.get("rows", []))

        available_columns = set(columns)
        target_columns = set(target.field_map.keys())
        missing = sorted(target.required - available_columns)
        recognized = [col for col in columns if col in target_columns]
        unused = [col for col in columns if col not in target_columns]

        preview_rows = rows[:10]
        preview_headers = [
            {
                "key": col,
                "label": column_labels.get(col, col),
            }
            for col in columns
        ]
        preview_table = [
            [row["values"].get(col, "") for col in columns]
            for row in preview_rows
        ]

        context: Dict[str, Any] = {
            "target": target,
            "row_count": len(rows),
            "column_order": columns,
            "column_labels": column_labels,
            "preview_headers": preview_headers,
            "preview_table": preview_table,
            "recognized_columns": [
                {
                    "source": column_labels.get(col, col),
                    "normalised": col,
                    "model_field": target.field_map[col],
                    "model_label": target.humanised_column(col),
                }
                for col in recognized
            ],
            "unused_columns": [column_labels.get(col, col) for col in unused],
            "missing_columns": [target.humanised_column(col) for col in missing],
            "required_columns": [target.humanised_column(col) for col in target.required],
            "expected_columns": [
                {
                    "column": col,
                    "label": target.humanised_column(col),
                }
                for col in target.expected_columns
            ],
            "can_import": len(rows) > 0 and not missing,
            "error_rows": [],
        }
=======
>>>>>>> 11b0e6dd
        return context

    def get_storage(self, request: HttpRequest) -> Dict[str, Any] | None:
        return request.session.get(self.session_key)

    def set_storage(self, request: HttpRequest, payload: Dict[str, Any]) -> None:
        request.session[self.session_key] = payload
        request.session.modified = True

    def clear_storage(self, request: HttpRequest) -> None:
        request.session.pop(self.session_key, None)


<<<<<<< HEAD
bulk_import_wizard_view = BulkImportWizardView.as_view()
=======
bulk_import_wizard_view = BulkImportWizardView.as_view()
>>>>>>> 11b0e6dd
<|MERGE_RESOLUTION|>--- conflicted
+++ resolved
@@ -653,19 +653,20 @@
             "can_import": len(rows) > 0 and not missing,
             "error_rows": [],
         }
-<<<<<<< HEAD
-        counts: Dict[str, int] = {}
-        for key, items in formset_payload.items():
-            model_class = mapping.get(key)
-            if model_class is None:
-                continue
-            created = 0
-            for item in items:
-                model_class.objects.create(farmer=farmer, **item)
-                created += 1
-            counts[key] = created
-        return counts
-
+        return context
+
+    def get_storage(self, request: HttpRequest) -> Dict[str, Any] | None:
+        return request.session.get(self.session_key)
+
+    def set_storage(self, request: HttpRequest, payload: Dict[str, Any]) -> None:
+        request.session[self.session_key] = payload
+        request.session.modified = True
+
+    def clear_storage(self, request: HttpRequest) -> None:
+        request.session.pop(self.session_key, None)
+
+
+bulk_import_wizard_view = BulkImportWizardView.as_view()
 
 wizard_view = SurveyWizardView.as_view()
 
@@ -848,8 +849,6 @@
             "can_import": len(rows) > 0 and not missing,
             "error_rows": [],
         }
-=======
->>>>>>> 11b0e6dd
         return context
 
     def get_storage(self, request: HttpRequest) -> Dict[str, Any] | None:
@@ -863,8 +862,4 @@
         request.session.pop(self.session_key, None)
 
 
-<<<<<<< HEAD
 bulk_import_wizard_view = BulkImportWizardView.as_view()
-=======
-bulk_import_wizard_view = BulkImportWizardView.as_view()
->>>>>>> 11b0e6dd
