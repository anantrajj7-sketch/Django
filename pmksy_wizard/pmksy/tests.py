"""Tests for the PMKSY wizard and bulk import workflow."""
from __future__ import annotations

import uuid

from django.core.files.uploadedfile import SimpleUploadedFile
from django.test import TestCase
from django.urls import reverse

from . import importers, models


class BulkImportWizardTests(TestCase):
    """Integration tests covering the CSV import wizard endpoints."""

    def upload_csv(self, target: str, content: str) -> None:
        file = SimpleUploadedFile("upload.csv", content.encode("utf-8"))
        response = self.client.post(
            reverse("pmksy:import"),
            {"target": target, "data_file": file},
            follow=False,
        )
        self.assertRedirects(response, reverse("pmksy:import-preview"))

    def test_import_farmer_profile(self) -> None:
        self.upload_csv("farmers", "name,district\nAsha,Solapur\n")

        preview = self.client.get(reverse("pmksy:import-preview"))
        self.assertContains(preview, "Total rows detected")
        self.assertContains(preview, "Farmers (Basic Profile)")

        confirm = self.client.post(reverse("pmksy:import-preview"), {"confirm": "1"})
        self.assertContains(confirm, "Import summary")
        self.assertEqual(models.Farmer.objects.count(), 1)
        farmer = models.Farmer.objects.get()
        self.assertEqual(farmer.name, "Asha")
        self.assertEqual(farmer.district, "Solapur")

    def test_import_land_holding(self) -> None:
        farmer = models.Farmer.objects.create(name="Rahul")
        csv = f"farmer_id,category,total_area_ha\n{farmer.farmer_id},Irrigated,2.5\n"
        self.upload_csv("land_holdings", csv)

        response = self.client.post(reverse("pmksy:import-preview"), {"confirm": "1"})
        self.assertContains(response, "Import summary")
        holding = models.LandHolding.objects.get()
        self.assertEqual(str(holding.farmer.farmer_id), str(farmer.farmer_id))
        self.assertEqual(holding.category, "Irrigated")

    def test_missing_required_columns_blocks_import(self) -> None:
        self.upload_csv("land_holdings", "category\nIrrigated\n")
        preview = self.client.get(reverse("pmksy:import-preview"))
        self.assertContains(preview, "Missing required columns")

        response = self.client.post(reverse("pmksy:import-preview"), {"confirm": "1"})
        self.assertContains(response, "Required columns are missing")
        self.assertEqual(models.LandHolding.objects.count(), 0)


class ImporterFunctionTests(TestCase):
    """Lower level tests for the import helper functions."""

    def test_perform_import_reports_missing_foreign_key(self) -> None:
        target = importers.get_target("land_holdings")
        rows = [
            importers.ParsedRow(
                line_number=2,
                values={"farmer_id": str(uuid.uuid4()), "category": "Seasonal"},
            )
        ]
        summary = importers.perform_import(target, rows)
        self.assertEqual(summary.created, 0)
        self.assertEqual(summary.error_count, 1)
<<<<<<< HEAD
        self.assertIn("Invalid pk", summary.errors[0].message)
=======
        self.assertIn("Related", summary.errors[0].message)
>>>>>>> 11b0e6dd
<|MERGE_RESOLUTION|>--- conflicted
+++ resolved
@@ -71,8 +71,4 @@
         summary = importers.perform_import(target, rows)
         self.assertEqual(summary.created, 0)
         self.assertEqual(summary.error_count, 1)
-<<<<<<< HEAD
         self.assertIn("Invalid pk", summary.errors[0].message)
-=======
-        self.assertIn("Related", summary.errors[0].message)
->>>>>>> 11b0e6dd
